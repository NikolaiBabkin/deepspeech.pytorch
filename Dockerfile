FROM pytorch/pytorch:1.4-cuda10.1-cudnn7-devel
ENV LD_LIBRARY_PATH=/usr/local/lib:$LD_LIBRARY_PATH

WORKDIR /workspace/

# install basics
RUN apt-get update -y
RUN apt-get install -y git curl ca-certificates bzip2 cmake tree htop bmon iotop sox libsox-dev libsox-fmt-all vim

# install python deps
RUN pip install cython visdom cffi tensorboardX wget jupyter

# install warp-CTC
ENV CUDA_HOME=/usr/local/cuda
RUN git clone https://github.com/SeanNaren/warp-ctc.git
RUN cd warp-ctc; mkdir build; cd build; cmake ..; make
RUN cd warp-ctc; cd pytorch_binding; python setup.py install

# install ctcdecode
RUN git clone --recursive https://github.com/parlance/ctcdecode.git
RUN cd ctcdecode; pip install .

# install apex
RUN git clone --recursive https://github.com/NVIDIA/apex.git
RUN cd apex; pip install .

# install deepspeech.pytorch
ADD . /workspace/deepspeech.pytorch
RUN cd deepspeech.pytorch; pip install -r requirements.txt

<<<<<<< HEAD
WORKDIR /root/deepspeech.pytorch

ENTRYPOINT ["python", "train.py"]
=======
# launch jupyter
RUN mkdir data; mkdir notebooks;
CMD jupyter-notebook --ip="*" --no-browser --allow-root
>>>>>>> 308f89ae
<|MERGE_RESOLUTION|>--- conflicted
+++ resolved
@@ -16,9 +16,15 @@
 RUN cd warp-ctc; mkdir build; cd build; cmake ..; make
 RUN cd warp-ctc; cd pytorch_binding; python setup.py install
 
+# install pytorch audio
+RUN git clone https://github.com/pytorch/audio.git
+RUN cd audio; python setup.py install
+
 # install ctcdecode
 RUN git clone --recursive https://github.com/parlance/ctcdecode.git
 RUN cd ctcdecode; pip install .
+
+ENV LD_LIBRARY_PATH=/usr/local/lib:$LD_LIBRARY_PATH
 
 # install apex
 RUN git clone --recursive https://github.com/NVIDIA/apex.git
@@ -28,12 +34,6 @@
 ADD . /workspace/deepspeech.pytorch
 RUN cd deepspeech.pytorch; pip install -r requirements.txt
 
-<<<<<<< HEAD
-WORKDIR /root/deepspeech.pytorch
-
-ENTRYPOINT ["python", "train.py"]
-=======
 # launch jupyter
 RUN mkdir data; mkdir notebooks;
-CMD jupyter-notebook --ip="*" --no-browser --allow-root
->>>>>>> 308f89ae
+CMD jupyter-notebook --ip="*" --no-browser --allow-root